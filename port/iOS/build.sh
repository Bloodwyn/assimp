--- conflicted
+++ resolved
@@ -71,7 +71,6 @@
 
     echo "[!] Moving built libraries into: $BUILD_DIR/$1/"
 
-<<<<<<< HEAD
 	if [[ "$BUILD_SHARED_LIBS" =~ "ON" ]]; then
    	 mv ./lib/libassimp*.dylib  $BUILD_DIR/$1/
 	else
@@ -80,9 +79,6 @@
 
     mv ./lib/libIrrXML.a $BUILD_DIR/$1/
     mv ./lib/libzlibstatic.a $BUILD_DIR/$1/
-=======
-    mv ./lib/*.a $BUILD_DIR/$1/
->>>>>>> 48100d00
 }
 
 echo "[!] $0 - assimp iOS build script"
@@ -109,7 +105,7 @@
     -n|--no-fat)
         DEPLOY_FAT=0
         echo "[!] Fat binary will not be created."
-        ;;
+    ;;
     -h|--help)
         echo " - don't build fat library (--no-fat)."
         echo " - supported architectures (--archs):  $(echo $(join , ${BUILD_ARCHS_ALL[*]}) | sed 's/,/, /g')"
@@ -131,50 +127,17 @@
     #rm ./lib/libassimp.a
 done
 
-<<<<<<< HEAD
-if [[ "$DEPLOY_FAT" -eq 1 ]]; then
-    echo '[+] Creating fat libassimp binary ...'
-    for ARCH_TARGET in $DEPLOY_ARCHS; do
-	if [[ "$BUILD_SHARED_LIBS" =~ "ON" ]]; then
-		LIPO_ARGS="$LIPO_ARGS-arch $ARCH_TARGET $BUILD_DIR/$ARCH_TARGET/libassimp.dylib "
-	else
-		LIPO_ARGS="$LIPO_ARGS-arch $ARCH_TARGET $BUILD_DIR/$ARCH_TARGET/libassimp.a "
-	fi        
-    done
-	if [[ "$BUILD_SHARED_LIBS" =~ "ON" ]]; then
-		LIPO_ARGS="$LIPO_ARGS-create -output $BUILD_DIR/libassimp-fat.dylib"
-	else
-    	LIPO_ARGS="$LIPO_ARGS-create -output $BUILD_DIR/libassimp-fat.a"
-	fi
-    lipo $LIPO_ARGS
-    echo "[!] Done! The fat binary can be found at $BUILD_DIR"
-    LIPO_ARGS=""
-
-    echo '[+] Creating fat libIrrXML binary ...'
-    for ARCH_TARGET in $DEPLOY_ARCHS; do
-        LIPO_ARGS="$LIPO_ARGS-arch $ARCH_TARGET $BUILD_DIR/$ARCH_TARGET/libIrrXML.a "
-    done
-    LIPO_ARGS="$LIPO_ARGS-create -output $BUILD_DIR/libIrrXML-fat.a"
-    lipo $LIPO_ARGS
-    echo "[!] Done! The fat binary can be found at $BUILD_DIR"
-    LIPO_ARGS=""
-    
-    echo '[+] Creating fat libzlibstatic binary ...'
-    for ARCH_TARGET in $DEPLOY_ARCHS; do
-        LIPO_ARGS="$LIPO_ARGS-arch $ARCH_TARGET $BUILD_DIR/$ARCH_TARGET/libzlibstatic.a "
-    done
-    LIPO_ARGS="$LIPO_ARGS-create -output $BUILD_DIR/libzlibstatic-fat.a"
-    lipo $LIPO_ARGS
-    echo "[!] Done! The fat binary can be found at $BUILD_DIR"
-    LIPO_ARGS=""
-=======
 
 make_fat_binary()
 {
 	LIB_NAME=$1
 	LIPO_ARGS=''
     for ARCH_TARGET in $DEPLOY_ARCHS; do
-        LIPO_ARGS="$LIPO_ARGS-arch $ARCH_TARGET $BUILD_DIR/$ARCH_TARGET/$LIB_NAME.a "
+        if [[ "$BUILD_SHARED_LIBS" =~ "ON" ]]; then
+            LIPO_ARGS="$LIPO_ARGS-arch $ARCH_TARGET $BUILD_DIR/$ARCH_TARGET/$LIB_NAME.dylib "
+        else
+            LIPO_ARGS="$LIPO_ARGS-arch $ARCH_TARGET $BUILD_DIR/$ARCH_TARGET/$LIB_NAME.a "
+        fi
     done
     LIPO_ARGS="$LIPO_ARGS-create -output $BUILD_DIR/$LIB_NAME-fat.a"
     lipo $LIPO_ARGS
@@ -188,7 +151,6 @@
     make_fat_binary 'libzlibstatic'
     
     echo "[!] Done! The fat binaries can be found at $BUILD_DIR"
->>>>>>> 48100d00
 fi
 
 
