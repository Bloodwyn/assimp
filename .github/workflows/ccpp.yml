name: C/C++ CI

on:
  push:
    branches: [ master ]
  pull_request:
    branches: [ master ]

jobs:
  job:
    name: ${{ matrix.os }}-${{ matrix.cxx }}-build-and-test
    runs-on: ${{ matrix.os }}
    strategy:
      fail-fast: false
      matrix:
        name: [ubuntu-gcc, macos-clang, windows-msvc, ubuntu-clang]
        # For Windows msvc, for Linux and macOS let's use the clang compiler, use gcc for Linux.
        include:
          - name: windows-msvc
            os: windows-latest
            cxx: cl.exe
            cc: cl.exe
          - name: ubuntu-clang
            os: ubuntu-latest
            cxx: clang++
            cc: clang
<<<<<<< HEAD
          - os: ubuntu-latest
            cxx: g++
            cc: gcc
          - os: macos-latest
=======
          - name: macos-clang
            os: macos-latest
>>>>>>> dafff4da
            cxx: clang++
            cc: clang
          - name: ubuntu-gcc
            os: ubuntu-latest
            cxx: g++
            cc: gcc

    steps:
    - uses: actions/checkout@v2
    
    - uses: lukka/get-cmake@latest
    
    - uses: ilammy/msvc-dev-cmd@v1
    
    - uses: lukka/set-shell-env@v1
      with:
        CXX: ${{ matrix.cxx }}
        CC: ${{ matrix.cc }}
    
    - name: configure and build
      uses: lukka/run-cmake@v2
      with:
        cmakeListsOrSettingsJson: CMakeListsTxtAdvanced
        cmakeListsTxtPath: '${{ github.workspace }}/CMakeLists.txt'
        cmakeAppendedArgs: '-GNinja -DCMAKE_BUILD_TYPE=Release'
        buildWithCMakeArgs: '-- -v'
        buildDirectory: '${{ github.workspace }}/build/'
        
    - name: test
      run: cd build/bin && ./unit
      shell: bash<|MERGE_RESOLUTION|>--- conflicted
+++ resolved
@@ -24,15 +24,8 @@
             os: ubuntu-latest
             cxx: clang++
             cc: clang
-<<<<<<< HEAD
-          - os: ubuntu-latest
-            cxx: g++
-            cc: gcc
-          - os: macos-latest
-=======
           - name: macos-clang
             os: macos-latest
->>>>>>> dafff4da
             cxx: clang++
             cc: clang
           - name: ubuntu-gcc
