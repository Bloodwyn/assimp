--- conflicted
+++ resolved
@@ -4,29 +4,17 @@
 
 env:
   global:
-<<<<<<< HEAD
     - secure: "lZ7pHQvl5dpZWzBQAaIMf0wqrvtcZ4wiZKeIZjf83TEsflW8+z0uTpIuN30ZV6Glth/Sq1OhLnTP5+N57fZU/1ebA5twHdvP4bS5CIUUg71/CXQZNl36xeaqvxsG/xRrdpKOsPdjAOsQ9KPTQulsX43XDLS7CasMiLvYOpqKcPc="
-=======
-    - PV=r8e PLATF=linux-x86_64 NDK_HOME=${TRAVIS_BUILD_DIR}/android-ndk-${PV} PATH=${PATH}:${NDK_HOME}
-  matrix:
-    - LINUX=1 TRAVIS_NO_EXPORT=YES
-    - LINUX=1 TRAVIS_NO_EXPORT=NO
-    - LINUX=1 SHARED_BUILD=ON
-    - LINUX=1 SHARED_BUILD=OFF
-    - ANDROID=1
->>>>>>> 043fef6d
 
 language: cpp
 
 compiler:
   - gcc
-  - clang
 
 before_script:
   cmake . -DASSIMP_ENABLE_BOOST_WORKAROUND=YES
-  
+
 script:
-<<<<<<< HEAD
   make
 
 addons:
@@ -36,7 +24,4 @@
     notification_email: kim.kulling@googlemail.com
     build_command_prepend: "cmake . -DASSIMP_ENABLE_BOOST_WORKAROUND=YES"
     build_command: "make"
-    branch_pattern: coverity_scan
-=======
-  - . ./.travis.sh
->>>>>>> 043fef6d
+    branch_pattern: coverity_scan