/*
---------------------------------------------------------------------------
Open Asset Import Library (assimp)
---------------------------------------------------------------------------

Copyright (c) 2006-2020, assimp team

All rights reserved.

Redistribution and use of this software in source and binary forms, 
with or without modification, are permitted provided that the following 
conditions are met:

* Redistributions of source code must retain the above
  copyright notice, this list of conditions and the
  following disclaimer.

* Redistributions in binary form must reproduce the above
  copyright notice, this list of conditions and the
  following disclaimer in the documentation and/or other
  materials provided with the distribution.

* Neither the name of the assimp team, nor the names of its
  contributors may be used to endorse or promote products
  derived from this software without specific prior
  written permission of the assimp team.

THIS SOFTWARE IS PROVIDED BY THE COPYRIGHT HOLDERS AND CONTRIBUTORS 
"AS IS" AND ANY EXPRESS OR IMPLIED WARRANTIES, INCLUDING, BUT NOT 
LIMITED TO, THE IMPLIED WARRANTIES OF MERCHANTABILITY AND FITNESS FOR
A PARTICULAR PURPOSE ARE DISCLAIMED. IN NO EVENT SHALL THE COPYRIGHT 
OWNER OR CONTRIBUTORS BE LIABLE FOR ANY DIRECT, INDIRECT, INCIDENTAL,
SPECIAL, EXEMPLARY, OR CONSEQUENTIAL DAMAGES (INCLUDING, BUT NOT 
LIMITED TO, PROCUREMENT OF SUBSTITUTE GOODS OR SERVICES; LOSS OF USE,
DATA, OR PROFITS; OR BUSINESS INTERRUPTION) HOWEVER CAUSED AND ON ANY 
THEORY OF LIABILITY, WHETHER IN CONTRACT, STRICT LIABILITY, OR TORT 
(INCLUDING NEGLIGENCE OR OTHERWISE) ARISING IN ANY WAY OUT OF THE USE 
OF THIS SOFTWARE, EVEN IF ADVISED OF THE POSSIBILITY OF SUCH DAMAGE.
---------------------------------------------------------------------------
*/

/** @file  ImageExtractor.cpp
 *  @brief Implementation of the 'assimp extract' utility
 */

#include "Main.h"
#include <assimp/ParsingUtils.h>
#include <assimp/StringComparison.h>
#include <assimp/fast_atof.h>

static const char *AICMD_MSG_DUMP_HELP_E =
        "assimp extract <model> [<out>] [-t<n>] [-f<fmt>] [-ba] [-s] [common parameters]\n"
        "\t -ba   Writes BMP's with alpha channel\n"
        "\t -t<n> Zero-based index of the texture to be extracted \n"
        "\t -f<f> Specify the file format if <out> is omitted  \n"
        "\t[See the assimp_cmd docs for a full list of all common parameters]  \n"
        "\t -cfast    Fast post processing preset, runs just a few important steps \n"
        "\t -cdefault Default post processing: runs all recommended steps\n"
        "\t -cfull    Fires almost all post processing steps \n";

#define AI_EXTRACT_WRITE_BMP_ALPHA 0x1
#include <assimp/Compiler/pushpack1.h>

// -----------------------------------------------------------------------------------
// Data structure for the first header of a BMP
struct BITMAPFILEHEADER {
    uint16_t bfType;
    uint32_t bfSize;
    uint16_t bfReserved1;
    uint16_t bfReserved2;
    uint32_t bfOffBits;
} PACK_STRUCT;

// -----------------------------------------------------------------------------------
// Data structure for the second header of a BMP
struct BITMAPINFOHEADER {
    int32_t biSize;
    int32_t biWidth;
    int32_t biHeight;
    int16_t biPlanes;
    int16_t biBitCount;
    uint32_t biCompression;
    int32_t biSizeImage;
    int32_t biXPelsPerMeter;
    int32_t biYPelsPerMeter;
    int32_t biClrUsed;
    int32_t biClrImportant;

    // pixel data follows header
} PACK_STRUCT;

// -----------------------------------------------------------------------------------
// Data structure for the header of a TGA
struct TGA_HEADER {
    uint8_t identsize; // size of ID field that follows 18 byte header (0 usually)
    uint8_t colourmaptype; // type of colour map 0=none, 1=has palette
    uint8_t imagetype; // type of image 0=none,1=indexed,2=rgb,3=gray,+8=rle packed

    uint16_t colourmapstart; // first colour map entry in palette
    uint16_t colourmaplength; // number of colors in palette
    uint8_t colourmapbits; // number of bits per palette entry 15,16,24,32

    uint16_t xstart; // image x origin
    uint16_t ystart; // image y origin
    uint16_t width; // image width in pixels
    uint16_t height; // image height in pixels
    uint8_t bits; // image bits per pixel 8,16,24,32
    uint8_t descriptor; // image descriptor bits (vh flip bits)

    // pixel data follows header
} PACK_STRUCT;

#include <assimp/Compiler/poppack1.h>

// -----------------------------------------------------------------------------------
// Save a texture as bitmap
int SaveAsBMP(FILE *file, const aiTexel *data, unsigned int width, unsigned int height, bool SaveAlpha = false) {
    if (!file || !data) {
        return 1;
    }

    const unsigned int numc = (SaveAlpha ? 4 : 3);
    unsigned char *buffer = new unsigned char[width * height * numc];

    for (unsigned int y = 0; y < height; ++y) {
        for (unsigned int x = 0; x < width; ++x) {

            unsigned char *s = &buffer[(y * width + x) * numc];
            const aiTexel *t = &data[y * width + x];
            s[0] = t->b;
            s[1] = t->g;
            s[2] = t->r;
            if (4 == numc)
                s[3] = t->a;
        }
    }

    BITMAPFILEHEADER header;
    header.bfType = 'B' | (int('M') << 8u);
    header.bfOffBits = sizeof(BITMAPFILEHEADER) + sizeof(BITMAPINFOHEADER);
    header.bfSize = header.bfOffBits + width * height * numc;
    header.bfReserved1 = header.bfReserved2 = 0;

    fwrite(&header, sizeof(BITMAPFILEHEADER), 1, file);

    BITMAPINFOHEADER info;
<<<<<<< HEAD
    info.biSize     = 40;
    info.biWidth    = width;
    info.biHeight   = height;
    info.biPlanes   = 1;
    info.biBitCount = (int16_t) numc<<3;
=======
    info.biSize = 40;
    info.biWidth = width;
    info.biHeight = height;
    info.biPlanes = 1;
    info.biBitCount = (int16_t)numc << 3;
>>>>>>> 7e7555a9
    info.biCompression = 0;
    info.biSizeImage = width * height * numc;
    info.biXPelsPerMeter = 1; // dummy
    info.biYPelsPerMeter = 1; // dummy
    info.biClrUsed = 0;
    info.biClrImportant = 0;

    fwrite(&info, sizeof(BITMAPINFOHEADER), 1, file);

    unsigned char *temp = buffer + info.biSizeImage;
    const unsigned int row = width * numc;

    for (int y = 0; temp -= row, y < info.biHeight; ++y) {
        fwrite(temp, row, 1, file);
    }

    // delete the buffer
    delete[] buffer;
    return 0;
}

// -----------------------------------------------------------------------------------
// Save a texture as tga
int SaveAsTGA(FILE *file, const aiTexel *data, unsigned int width, unsigned int height) {
    if (!file || !data) {
        return 1;
    }

    TGA_HEADER head;
    memset(&head, 0, sizeof(head));
    head.bits = 32;
    head.height = (uint16_t)height;
    head.width = (uint16_t)width;
    head.descriptor |= (1u << 5);

    head.imagetype = 2; // actually it's RGBA
    fwrite(&head, sizeof(TGA_HEADER), 1, file);

    for (unsigned int y = 0; y < height; ++y) {
        for (unsigned int x = 0; x < width; ++x) {
            fwrite(data + y * width + x, 4, 1, file);
        }
    }

    return 0;
}

// -----------------------------------------------------------------------------------
// Do the texture import for a given aiTexture
int DoExport(const aiTexture *tx, FILE *p, const std::string &extension,
        unsigned int flags) {
    // export the image to the appropriate decoder
    if (extension == "bmp") {
        SaveAsBMP(p, tx->pcData, tx->mWidth, tx->mHeight,
                (0 != (flags & AI_EXTRACT_WRITE_BMP_ALPHA)));
    } else if (extension == "tga") {
        SaveAsTGA(p, tx->pcData, tx->mWidth, tx->mHeight);
    } else {
        printf("assimp extract: No available texture encoder found for %s\n", extension.c_str());
        return AssimpCmdExtractError::NoAvailableTextureEncoderFound;
    }
    return AssimpCmdError::Success;
}

// -----------------------------------------------------------------------------------
// Implementation of the assimp extract utility
int Assimp_Extract(const char *const *params, unsigned int num) {
    const char *const invalid = "assimp extract: Invalid number of arguments. See \'assimp extract --help\'\n";
    // assimp extract in out [options]
    if (num < 1) {
        printf(invalid);
        return AssimpCmdError::InvalidNumberOfArguments;
    }

    // --help
    if (!strcmp(params[0], "-h") || !strcmp(params[0], "--help") || !strcmp(params[0], "-?")) {
        printf("%s", AICMD_MSG_DUMP_HELP_E);
        return AssimpCmdError::Success;
    }

    std::string in = std::string(params[0]);
    std::string out = (num > 1 ? std::string(params[1]) : "-");

    // get import flags
    ImportData import;
    ProcessStandardArguments(import, params + 1, num - 1);

    bool nosuffix = false;
    unsigned int texIdx = 0xffffffff, flags = 0;

    // process other flags
    std::string extension = "bmp";
    for (unsigned int i = (out[0] == '-' ? 1 : 2); i < num; ++i) {
        if (!params[i]) {
            continue;
        }

        if (!strncmp(params[i], "-f", 2)) {
            extension = std::string(params[i] + 2);
        } else if (!strncmp(params[i], "--format=", 9)) {
            extension = std::string(params[i] + 9);
        } else if (!strcmp(params[i], "--nosuffix") || !strcmp(params[i], "-s")) {
            nosuffix = true;
        } else if (!strncmp(params[i], "--texture=", 10)) {
            texIdx = Assimp::strtoul10(params[i] + 10);
        } else if (!strncmp(params[i], "-t", 2)) {
            texIdx = Assimp::strtoul10(params[i] + 2);
        } else if (!strcmp(params[i], "-ba") || !strcmp(params[i], "--bmp-with-alpha")) {
            flags |= AI_EXTRACT_WRITE_BMP_ALPHA;
        }
#if 0
        else {
            printf("Unknown parameter: %s\n",params[i]);
            return 10;
        }
#endif
    }

    std::transform(extension.begin(), extension.end(), extension.begin(), Assimp::ToLower<char>);

    if (out[0] == '-') {
        // take file name from input file
        std::string::size_type s = in.find_last_of('.');
        if (s == std::string::npos)
            s = in.length();

        out = in.substr(0, s);
    }

    // take file extension from file name, if given
    std::string::size_type s = out.find_last_of('.');
    if (s != std::string::npos) {
        extension = out.substr(s + 1, in.length() - (s + 1));
        out = out.substr(0, s);
    }

    // import the main model
    const aiScene *scene = ImportModel(import, in);
    if (!scene) {
        printf("assimp extract: Unable to load input file %s\n", in.c_str());
        return AssimpCmdError::FailedToLoadInputFile;
    }

    // get the texture(s) to be exported
    if (texIdx != 0xffffffff) {

        // check whether the requested texture is existing
        if (texIdx >= scene->mNumTextures) {
            ::printf("assimp extract: Texture %i requested, but there are just %i textures\n",
                    texIdx, scene->mNumTextures);
            return AssimpCmdExtractError::TextureIndexIsOutOfRange;
        }
    } else {
        ::printf("assimp extract: Exporting %i textures\n", scene->mNumTextures);
    }

    // now write all output textures
    for (unsigned int i = 0; i < scene->mNumTextures; ++i) {
        if (texIdx != 0xffffffff && texIdx != i) {
            continue;
        }

        const aiTexture *tex = scene->mTextures[i];
        std::string out_cpy = out, out_ext = extension;

        // append suffix if necessary - always if all textures are exported
        if (!nosuffix || (texIdx == 0xffffffff)) {
            out_cpy.append("_img");
            char tmp[10];
            Assimp::ASSIMP_itoa10(tmp, i);

            out_cpy.append(std::string(tmp));
        }

        // if the texture is a compressed one, we'll export
        // it to its native file format
        if (!tex->mHeight) {
            printf("assimp extract: Texture %i is compressed (%s). Writing native file format.\n",
                    i, tex->achFormatHint);

            // modify file extension
            out_ext = std::string(tex->achFormatHint);
        }
        out_cpy.append("." + out_ext);

        // open output file
        FILE *p = ::fopen(out_cpy.c_str(), "wb");
        if (!p) {
            printf("assimp extract: Unable to open output file %s\n", out_cpy.c_str());
            return AssimpCmdError::FailedToOpenOutputFile;
        }
        int m;

        if (!tex->mHeight) {
            m = (1 != fwrite(tex->pcData, tex->mWidth, 1, p)) ?
                        static_cast<int>(AssimpCmdError::Success) :
                        static_cast<int>(AssimpCmdExtractError::FailedToExportCompressedTexture);
        } else {
            m = DoExport(tex, p, extension, flags);
        }
        ::fclose(p);

        printf("assimp extract: Wrote texture %i to %s\n", i, out_cpy.c_str());
        if (texIdx != 0xffffffff) {
            return m;
        }
    }

    return AssimpCmdError::Success;
}<|MERGE_RESOLUTION|>--- conflicted
+++ resolved
@@ -144,19 +144,11 @@
     fwrite(&header, sizeof(BITMAPFILEHEADER), 1, file);
 
     BITMAPINFOHEADER info;
-<<<<<<< HEAD
-    info.biSize     = 40;
-    info.biWidth    = width;
-    info.biHeight   = height;
-    info.biPlanes   = 1;
-    info.biBitCount = (int16_t) numc<<3;
-=======
     info.biSize = 40;
     info.biWidth = width;
     info.biHeight = height;
     info.biPlanes = 1;
     info.biBitCount = (int16_t)numc << 3;
->>>>>>> 7e7555a9
     info.biCompression = 0;
     info.biSizeImage = width * height * numc;
     info.biXPelsPerMeter = 1; // dummy
@@ -363,7 +355,6 @@
         if (texIdx != 0xffffffff) {
             return m;
         }
-    }
 
     return AssimpCmdError::Success;
 }