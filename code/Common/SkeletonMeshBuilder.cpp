--- conflicted
+++ resolved
@@ -109,7 +109,6 @@
             aiVector3D side = (front ^ up).Normalize();
 
             unsigned int localVertexStart = static_cast<unsigned int>(mVertices.size());
-<<<<<<< HEAD
             mVertices.push_back(-front * distanceToChild * (ai_real)0.1);
             mVertices.push_back(childpos);
             mVertices.push_back(-side * distanceToChild * (ai_real)0.1);
@@ -127,29 +126,9 @@
             mFaces.push_back(Face(localVertexStart + 3, localVertexStart + 4, localVertexStart + 5));
             mFaces.push_back(Face(localVertexStart + 6, localVertexStart + 7, localVertexStart + 8));
             mFaces.push_back(Face(localVertexStart + 9, localVertexStart + 10, localVertexStart + 11));
-=======
-            mVertices.push_back( -front * distanceToChild * (ai_real)0.1);
-            mVertices.push_back( childpos);
-            mVertices.push_back( -side * distanceToChild * (ai_real)0.1);
-            mVertices.push_back( -side * distanceToChild * (ai_real)0.1);
-            mVertices.push_back( childpos);
-            mVertices.push_back( front * distanceToChild * (ai_real)0.1);
-            mVertices.push_back( front * distanceToChild * (ai_real)0.1);
-            mVertices.push_back( childpos);
-            mVertices.push_back( side * distanceToChild * (ai_real)0.1);
-            mVertices.push_back( side * distanceToChild * (ai_real)0.1);
-            mVertices.push_back( childpos);
-            mVertices.push_back( -front * distanceToChild * (ai_real)0.1);
-
-            mFaces.emplace_back( localVertexStart + 0, localVertexStart + 1, localVertexStart + 2);
-            mFaces.emplace_back( localVertexStart + 3, localVertexStart + 4, localVertexStart + 5);
-            mFaces.emplace_back( localVertexStart + 6, localVertexStart + 7, localVertexStart + 8);
-            mFaces.emplace_back( localVertexStart + 9, localVertexStart + 10, localVertexStart + 11);
->>>>>>> 85114117
         }
     } else {
         // if the node has no children, it's an end node. Put a little knob there instead
-<<<<<<< HEAD
         aiVector3D ownpos(pNode->mTransformation.a4, pNode->mTransformation.b4, pNode->mTransformation.c4);
         ai_real sizeEstimate = ownpos.Length() * ai_real(0.18);
 
@@ -187,45 +166,6 @@
         mFaces.push_back(Face(vertexStartIndex + 15, vertexStartIndex + 16, vertexStartIndex + 17));
         mFaces.push_back(Face(vertexStartIndex + 18, vertexStartIndex + 19, vertexStartIndex + 20));
         mFaces.push_back(Face(vertexStartIndex + 21, vertexStartIndex + 22, vertexStartIndex + 23));
-=======
-        aiVector3D ownpos( pNode->mTransformation.a4, pNode->mTransformation.b4, pNode->mTransformation.c4);
-        ai_real sizeEstimate = ownpos.Length() * ai_real( 0.18 );
-
-        mVertices.emplace_back( -sizeEstimate, ai_real(0.0), ai_real(0.0));
-        mVertices.emplace_back( ai_real(0.0), sizeEstimate, ai_real(0.0));
-        mVertices.emplace_back( ai_real(0.0), ai_real(0.0), -sizeEstimate);
-        mVertices.emplace_back( ai_real(0.0), sizeEstimate, ai_real(0.0));
-        mVertices.emplace_back( sizeEstimate, ai_real(0.0), ai_real(0.0));
-        mVertices.emplace_back( ai_real(0.0), ai_real(0.0), -sizeEstimate);
-        mVertices.emplace_back( sizeEstimate, ai_real(0.0), ai_real(0.0));
-        mVertices.emplace_back( ai_real(0.0), -sizeEstimate, ai_real(0.0));
-        mVertices.emplace_back( ai_real(0.0), ai_real(0.0), -sizeEstimate);
-        mVertices.emplace_back( ai_real(0.0), -sizeEstimate, ai_real(0.0));
-        mVertices.emplace_back( -sizeEstimate, ai_real(0.0), ai_real(0.0));
-        mVertices.emplace_back( ai_real(0.0), ai_real(0.0), -sizeEstimate);
-
-        mVertices.emplace_back( -sizeEstimate, ai_real(0.0), ai_real(0.0));
-        mVertices.emplace_back( ai_real(0.0), ai_real(0.0), sizeEstimate);
-        mVertices.emplace_back( ai_real(0.0), sizeEstimate, ai_real(0.0));
-        mVertices.emplace_back( ai_real(0.0), sizeEstimate, ai_real(0.0));
-        mVertices.emplace_back( ai_real(0.0), ai_real(0.0), sizeEstimate);
-        mVertices.emplace_back( sizeEstimate, ai_real(0.0), ai_real(0.0));
-        mVertices.emplace_back( sizeEstimate, ai_real(0.0), ai_real(0.0));
-        mVertices.emplace_back( ai_real(0.0), ai_real(0.0), sizeEstimate);
-        mVertices.emplace_back( ai_real(0.0), -sizeEstimate, ai_real(0.0));
-        mVertices.emplace_back( ai_real(0.0), -sizeEstimate, ai_real(0.0));
-        mVertices.emplace_back( ai_real(0.0), ai_real(0.0), sizeEstimate);
-        mVertices.emplace_back( -sizeEstimate, ai_real(0.0), ai_real(0.0));
-
-        mFaces.emplace_back( vertexStartIndex + 0, vertexStartIndex + 1, vertexStartIndex + 2);
-        mFaces.emplace_back( vertexStartIndex + 3, vertexStartIndex + 4, vertexStartIndex + 5);
-        mFaces.emplace_back( vertexStartIndex + 6, vertexStartIndex + 7, vertexStartIndex + 8);
-        mFaces.emplace_back( vertexStartIndex + 9, vertexStartIndex + 10, vertexStartIndex + 11);
-        mFaces.emplace_back( vertexStartIndex + 12, vertexStartIndex + 13, vertexStartIndex + 14);
-        mFaces.emplace_back( vertexStartIndex + 15, vertexStartIndex + 16, vertexStartIndex + 17);
-        mFaces.emplace_back( vertexStartIndex + 18, vertexStartIndex + 19, vertexStartIndex + 20);
-        mFaces.emplace_back( vertexStartIndex + 21, vertexStartIndex + 22, vertexStartIndex + 23);
->>>>>>> 85114117
     }
 
     unsigned int numVertices = static_cast<unsigned int>(mVertices.size() - vertexStartIndex);
@@ -311,13 +251,10 @@
     aiMaterial *matHelper = new aiMaterial;
 
     // Name
-<<<<<<< HEAD
     aiString matName(std::string("SkeletonMaterial"));
     matHelper->AddProperty(&matName, AI_MATKEY_NAME);
-=======
     aiString matName("SkeletonMaterial");
     matHelper->AddProperty( &matName, AI_MATKEY_NAME);
->>>>>>> 85114117
 
     // Prevent backface culling
     const int no_cull = 1;
