/*
---------------------------------------------------------------------------
Open Asset Import Library (assimp)
---------------------------------------------------------------------------

Copyright (c) 2006-2020, assimp team



All rights reserved.

Redistribution and use of this software in source and binary forms,
with or without modification, are permitted provided that the following
conditions are met:

* Redistributions of source code must retain the above
  copyright notice, this list of conditions and the
  following disclaimer.

* Redistributions in binary form must reproduce the above
  copyright notice, this list of conditions and the
  following disclaimer in the documentation and/or other
  materials provided with the distribution.

* Neither the name of the assimp team, nor the names of its
  contributors may be used to endorse or promote products
  derived from this software without specific prior
  written permission of the assimp team.

THIS SOFTWARE IS PROVIDED BY THE COPYRIGHT HOLDERS AND CONTRIBUTORS
"AS IS" AND ANY EXPRESS OR IMPLIED WARRANTIES, INCLUDING, BUT NOT
LIMITED TO, THE IMPLIED WARRANTIES OF MERCHANTABILITY AND FITNESS FOR
A PARTICULAR PURPOSE ARE DISCLAIMED. IN NO EVENT SHALL THE COPYRIGHT
OWNER OR CONTRIBUTORS BE LIABLE FOR ANY DIRECT, INDIRECT, INCIDENTAL,
SPECIAL, EXEMPLARY, OR CONSEQUENTIAL DAMAGES (INCLUDING, BUT NOT
LIMITED TO, PROCUREMENT OF SUBSTITUTE GOODS OR SERVICES; LOSS OF USE,
DATA, OR PROFITS; OR BUSINESS INTERRUPTION) HOWEVER CAUSED AND ON ANY
THEORY OF LIABILITY, WHETHER IN CONTRACT, STRICT LIABILITY, OR TORT
(INCLUDING NEGLIGENCE OR OTHERWISE) ARISING IN ANY WAY OUT OF THE USE
OF THIS SOFTWARE, EVEN IF ADVISED OF THE POSSIBILITY OF SUCH DAMAGE.
---------------------------------------------------------------------------
*/

/** @file Implementation of the post processing step to generate face
* normals for all imported faces.
*/

// internal headers
#include "GenVertexNormalsProcess.h"
#include "ProcessHelper.h"
#include <assimp/Exceptional.h>
#include <assimp/qnan.h>

using namespace Assimp;

// ------------------------------------------------------------------------------------------------
// Constructor to be privately used by Importer
GenVertexNormalsProcess::GenVertexNormalsProcess() :
        configMaxAngle(AI_DEG_TO_RAD(175.f)) {
    // empty
}

// ------------------------------------------------------------------------------------------------
// Destructor, private as well
GenVertexNormalsProcess::~GenVertexNormalsProcess() {
    // nothing to do here
}

// ------------------------------------------------------------------------------------------------
// Returns whether the processing step is present in the given flag field.
bool GenVertexNormalsProcess::IsActive(unsigned int pFlags) const {
    force_ = (pFlags & aiProcess_ForceGenNormals) != 0;
    return (pFlags & aiProcess_GenSmoothNormals) != 0;
}

// ------------------------------------------------------------------------------------------------
// Executes the post processing step on the given imported data.
void GenVertexNormalsProcess::SetupProperties(const Importer *pImp) {
    // Get the current value of the AI_CONFIG_PP_GSN_MAX_SMOOTHING_ANGLE property
    configMaxAngle = pImp->GetPropertyFloat(AI_CONFIG_PP_GSN_MAX_SMOOTHING_ANGLE, (ai_real)175.0);
    configMaxAngle = AI_DEG_TO_RAD(std::max(std::min(configMaxAngle, (ai_real)175.0), (ai_real)0.0));
}

// ------------------------------------------------------------------------------------------------
// Executes the post processing step on the given imported data.
void GenVertexNormalsProcess::Execute(aiScene *pScene) {
    ASSIMP_LOG_DEBUG("GenVertexNormalsProcess begin");

    if (pScene->mFlags & AI_SCENE_FLAGS_NON_VERBOSE_FORMAT) {
        throw DeadlyImportError("Post-processing order mismatch: expecting pseudo-indexed (\"verbose\") vertices here");
    }

    bool bHas = false;
    for (unsigned int a = 0; a < pScene->mNumMeshes; ++a) {
        if (GenMeshVertexNormals(pScene->mMeshes[a], a))
            bHas = true;
    }

    if (bHas) {
        ASSIMP_LOG_INFO("GenVertexNormalsProcess finished. "
                        "Vertex normals have been calculated");
    } else {
        ASSIMP_LOG_DEBUG("GenVertexNormalsProcess finished. "
                         "Normals are already there");
    }
}

// ------------------------------------------------------------------------------------------------
// Executes the post processing step on the given imported data.
bool GenVertexNormalsProcess::GenMeshVertexNormals(aiMesh *pMesh, unsigned int meshIndex) {
    if (nullptr != pMesh->mNormals) {
        if (force_)
            delete[] pMesh->mNormals;
        else
            return false;
    }

    // If the mesh consists of lines and/or points but not of
    // triangles or higher-order polygons the normal vectors
    // are undefined.
    if (!(pMesh->mPrimitiveTypes & (aiPrimitiveType_TRIANGLE | aiPrimitiveType_POLYGON))) {
        ASSIMP_LOG_INFO("Normal vectors are undefined for line and point meshes");
        return false;
    }

    // Allocate the array to hold the output normals
    const float qnan = std::numeric_limits<ai_real>::quiet_NaN();
    pMesh->mNormals = new aiVector3D[pMesh->mNumVertices];

    // Compute per-face normals but store them per-vertex
    for (unsigned int a = 0; a < pMesh->mNumFaces; a++) {
        const aiFace &face = pMesh->mFaces[a];
        if (face.mNumIndices < 3) {
            // either a point or a line -> no normal vector
            for (unsigned int i = 0; i < face.mNumIndices; ++i) {
                pMesh->mNormals[face.mIndices[i]] = aiVector3D(qnan);
            }

            continue;
        }

        const aiVector3D *pV1 = &pMesh->mVertices[face.mIndices[0]];
        const aiVector3D *pV2 = &pMesh->mVertices[face.mIndices[1]];
        const aiVector3D *pV3 = &pMesh->mVertices[face.mIndices[face.mNumIndices - 1]];
        const aiVector3D vNor = ((*pV2 - *pV1) ^ (*pV3 - *pV1)).NormalizeSafe();

        for (unsigned int i = 0; i < face.mNumIndices; ++i) {
            pMesh->mNormals[face.mIndices[i]] = vNor;
        }
    }

    // Set up a SpatialSort to quickly find all vertices close to a given position
    // check whether we can reuse the SpatialSort of a previous step.
<<<<<<< HEAD
    SpatialSort *vertexFinder = nullptr;
    SpatialSort _vertexFinder;
    ai_real posEpsilon = ai_real(1e-5);
=======
    SpatialSort* vertexFinder = nullptr;
    SpatialSort  _vertexFinder;
    ai_real posEpsilon = ai_real( 1e-5 );
>>>>>>> 85114117
    if (shared) {
        std::vector<std::pair<SpatialSort, ai_real>> *avf;
        shared->GetProperty(AI_SPP_SPATIAL_SORT, avf);
        if (avf) {
            std::pair<SpatialSort, ai_real> &blubb = avf->operator[](meshIndex);
            vertexFinder = &blubb.first;
            posEpsilon = blubb.second;
        }
    }
    if (!vertexFinder) {
        _vertexFinder.Fill(pMesh->mVertices, pMesh->mNumVertices, sizeof(aiVector3D));
        vertexFinder = &_vertexFinder;
        posEpsilon = ComputePositionEpsilon(pMesh);
    }
    std::vector<unsigned int> verticesFound;
    aiVector3D *pcNew = new aiVector3D[pMesh->mNumVertices];

    if (configMaxAngle >= AI_DEG_TO_RAD(175.f)) {
        // There is no angle limit. Thus all vertices with positions close
        // to each other will receive the same vertex normal. This allows us
        // to optimize the whole algorithm a little bit ...
        std::vector<bool> abHad(pMesh->mNumVertices, false);
        for (unsigned int i = 0; i < pMesh->mNumVertices; ++i) {
            if (abHad[i]) {
                continue;
            }

            // Get all vertices that share this one ...
            vertexFinder->FindPositions(pMesh->mVertices[i], posEpsilon, verticesFound);

            aiVector3D pcNor;
            for (unsigned int a = 0; a < verticesFound.size(); ++a) {
                const aiVector3D &v = pMesh->mNormals[verticesFound[a]];
                if (is_not_qnan(v.x)) pcNor += v;
            }
            pcNor.NormalizeSafe();

            // Write the smoothed normal back to all affected normals
            for (unsigned int a = 0; a < verticesFound.size(); ++a) {
                unsigned int vidx = verticesFound[a];
                pcNew[vidx] = pcNor;
                abHad[vidx] = true;
            }
        }
    }
    // Slower code path if a smooth angle is set. There are many ways to achieve
    // the effect, this one is the most straightforward one.
    else {
        const ai_real fLimit = std::cos(configMaxAngle);
        for (unsigned int i = 0; i < pMesh->mNumVertices; ++i) {
            // Get all vertices that share this one ...
            vertexFinder->FindPositions(pMesh->mVertices[i], posEpsilon, verticesFound);

            aiVector3D vr = pMesh->mNormals[i];

            aiVector3D pcNor;
            for (unsigned int a = 0; a < verticesFound.size(); ++a) {
                aiVector3D v = pMesh->mNormals[verticesFound[a]];

                // Check whether the angle between the two normals is not too large.
                // Skip the angle check on our own normal to avoid false negatives
                // (v*v is not guaranteed to be 1.0 for all unit vectors v)
                if (is_not_qnan(v.x) && (verticesFound[a] == i || (v * vr >= fLimit)))
                    pcNor += v;
            }
            pcNew[i] = pcNor.NormalizeSafe();
        }
    }

    delete[] pMesh->mNormals;
    pMesh->mNormals = pcNew;

    return true;
}<|MERGE_RESOLUTION|>--- conflicted
+++ resolved
@@ -4,8 +4,6 @@
 ---------------------------------------------------------------------------
 
 Copyright (c) 2006-2020, assimp team
-
-
 
 All rights reserved.
 
@@ -151,15 +149,9 @@
 
     // Set up a SpatialSort to quickly find all vertices close to a given position
     // check whether we can reuse the SpatialSort of a previous step.
-<<<<<<< HEAD
     SpatialSort *vertexFinder = nullptr;
     SpatialSort _vertexFinder;
     ai_real posEpsilon = ai_real(1e-5);
-=======
-    SpatialSort* vertexFinder = nullptr;
-    SpatialSort  _vertexFinder;
-    ai_real posEpsilon = ai_real( 1e-5 );
->>>>>>> 85114117
     if (shared) {
         std::vector<std::pair<SpatialSort, ai_real>> *avf;
         shared->GetProperty(AI_SPP_SPATIAL_SORT, avf);
